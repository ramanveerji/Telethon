--- conflicted
+++ resolved
@@ -278,13 +278,8 @@
 
             for doc, cap in zip(documents, captions):
                 result.append(await self.send_file(
-<<<<<<< HEAD
-                    entity, x,
-                    caption=caption, force_document=force_document,
-=======
-                    entity, doc, allow_cache=allow_cache,
+                    entity, doc,
                     caption=cap, force_document=force_document,
->>>>>>> 35ba9848
                     progress_callback=progress_callback, reply_to=reply_to,
                     attributes=attributes, thumb=thumb, voice_note=voice_note,
                     video_note=video_note, buttons=buttons, silent=silent,
