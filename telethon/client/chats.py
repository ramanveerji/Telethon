--- conflicted
+++ resolved
@@ -73,21 +73,10 @@
 
         limit = float('inf') if limit is None else int(limit)
         if isinstance(entity, types.InputPeerChannel):
-<<<<<<< HEAD
-            if _total or (aggressive and not filter):
-                total = (self(functions.channels.GetFullChannelRequest(
-                    entity
-                ))).full_chat.participants_count
-                if _total:
-                    _total[0] = total
-            else:
-                total = 0
-=======
             if _total:
-                _total[0] = (await self(
+                _total[0] = (self(
                     functions.channels.GetFullChannelRequest(entity)
                 )).full_chat.participants_count
->>>>>>> 80a5e709
 
             if limit == 0:
                 return
