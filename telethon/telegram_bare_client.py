import logging
import os
import asyncio
from datetime import timedelta, datetime
from hashlib import md5
from io import BytesIO
from asyncio import Lock

from . import helpers as utils, version
from .crypto import rsa, CdnDecrypter
from .errors import (
    RPCError, BrokenAuthKeyError, ServerError,
    FloodWaitError, FileMigrateError, TypeNotFoundError,
    UnauthorizedError, PhoneMigrateError, NetworkMigrateError, UserMigrateError
)
from .network import authenticator, MtProtoSender, Connection, ConnectionMode
from .tl import TLObject, Session
from .tl.all_tlobjects import LAYER
from .tl.functions import (
    InitConnectionRequest, InvokeWithLayerRequest, PingRequest
)
from .tl.functions.auth import (
    ImportAuthorizationRequest, ExportAuthorizationRequest
)
from .tl.functions.help import (
    GetCdnConfigRequest, GetConfigRequest
)
from .tl.functions.updates import GetStateRequest
from .tl.functions.upload import (
    GetFileRequest, SaveBigFilePartRequest, SaveFilePartRequest
)
from .tl.types import InputFile, InputFileBig
from .tl.types.auth import ExportedAuthorization
from .tl.types.upload import FileCdnRedirect
from .update_state import UpdateState
from .utils import get_appropriated_part_size


class TelegramBareClient:
    """Bare Telegram Client with just the minimum -

       The reason to distinguish between a MtProtoSender and a
       TelegramClient itself is because the sender is just that,
       a sender, which should know nothing about Telegram but
       rather how to handle this specific connection.

       The TelegramClient itself should know how to initialize
       a proper connection to the servers, as well as other basic
       methods such as disconnection and reconnection.

       This distinction between a bare client and a full client
       makes it possible to create clones of the bare version
       (by using the same session, IP address and port) to be
       able to execute queries on either, without the additional
       cost that would involve having the methods for signing in,
       logging out, and such.
    """

    # Current TelegramClient version
    __version__ = version.__version__

    # TODO Make this thread-safe, all connections share the same DC
    _config = None  # Server configuration (with .dc_options)

    # region Initialization

    def __init__(self, session, api_id, api_hash,
                 connection_mode=ConnectionMode.TCP_FULL,
                 proxy=None,
                 timeout=timedelta(seconds=5),
                 loop=None,
                 **kwargs):
        """Refer to TelegramClient.__init__ for docs on this method"""
        if not api_id or not api_hash:
            raise PermissionError(
                "Your API ID or Hash cannot be empty or None. "
                "Refer to Telethon's README.rst for more information.")

        # Determine what session object we have
        if isinstance(session, str) or session is None:
            session = Session.try_load_or_create_new(session)
        elif not isinstance(session, Session):
            raise ValueError(
                'The given session must be a str or a Session instance.'
            )

        self._loop = loop if loop else asyncio.get_event_loop()

        self.session = session
        self.api_id = int(api_id)
        self.api_hash = api_hash
        if self.api_id < 20:  # official apps must use obfuscated
            connection_mode = ConnectionMode.TCP_OBFUSCATED

        # This is the main sender, which will be used from the thread
        # that calls .connect(). Every other thread will spawn a new
        # temporary connection. The connection on this one is always
        # kept open so Telegram can send us updates.
        self._sender = MtProtoSender(
            self.session,
            Connection(mode=connection_mode, proxy=proxy, timeout=timeout, loop=self._loop),
            self._loop
        )

        self._logger = logging.getLogger(__name__)

        # Two coroutines may be calling reconnect() when the connection is lost,
        # we only want one to actually perform the reconnection.
        self._reconnect_lock = Lock(loop=self._loop)

        # Cache "exported" sessions as 'dc_id: Session' not to recreate
        # them all the time since generating a new key is a relatively
        # expensive operation.
        self._exported_sessions = {}

        # This member will process updates if enabled.
        # One may change self.updates.enabled at any later point.
        self.updates = UpdateState(self._loop)

        # Used on connection - the user may modify these and reconnect
        kwargs['app_version'] = kwargs.get('app_version', self.__version__)
        for name, value in kwargs.items():
            if not hasattr(self.session, name):
                raise ValueError('Unknown named parameter', name)
            setattr(self.session, name, value)

        # Despite the state of the real connection, keep track of whether
        # the user has explicitly called .connect() or .disconnect() here.
        # This information is required by the read thread, who will be the
        # one attempting to reconnect on the background *while* the user
        # doesn't explicitly call .disconnect(), thus telling it to stop
        # retrying. The main thread, knowing there is a background thread
        # attempting reconnection as soon as it happens, will just sleep.
        self._user_connected = False

        # Save whether the user is authorized here (a.k.a. logged in)
        self._authorized = None  # None = We don't know yet

        # Uploaded files cache so subsequent calls are instant
        self._upload_cache = {}

        self._recv_loop = None
        self._ping_loop = None

        # Default PingRequest delay
        self._ping_delay = timedelta(minutes=1)

    # endregion

    # region Connecting

    async def connect(self, _sync_updates=True):
        """Connects to the Telegram servers, executing authentication if
           required. Note that authenticating to the Telegram servers is
           not the same as authenticating the desired user itself, which
           may require a call (or several) to 'sign_in' for the first time.

           Note that the optional parameters are meant for internal use.

           If '_sync_updates', sync_updates() will be called and a
           second thread will be started if necessary. Note that this
           will FAIL if the client is not connected to the user's
           native data center, raising a "UserMigrateError", and
           calling .disconnect() in the process.
        """
        try:
            await self._sender.connect()

            # Connection was successful! Try syncing the update state
            # UNLESS '_sync_updates' is False (we probably are in
            # another data center and this would raise UserMigrateError)
            # to also assert whether the user is logged in or not.
            self._user_connected = True
            if self._authorized is None and _sync_updates:
                try:
                    await self.sync_updates()
                    self._set_connected_and_authorized()
                except UnauthorizedError:
                    self._authorized = False
            elif self._authorized:
                self._set_connected_and_authorized()

            return True

        except TypeNotFoundError as e:
            # This is fine, probably layer migration
            self._logger.debug('Found invalid item, probably migrating', e)
            self.disconnect()
            return await self.connect(_sync_updates=_sync_updates)

        except (RPCError, ConnectionError):
            # Probably errors from the previous session, ignore them
            self.disconnect()
            self._logger.exception('Could not stabilise initial connection.')
            return False

    def is_connected(self):
        return self._sender.is_connected()

    def _wrap_init_connection(self, query):
        """Wraps query around InvokeWithLayerRequest(InitConnectionRequest())"""
        return InvokeWithLayerRequest(LAYER, InitConnectionRequest(
            api_id=self.api_id,
            device_model=self.session.device_model,
            system_version=self.session.system_version,
            app_version=self.session.app_version,
            lang_code=self.session.lang_code,
            system_lang_code=self.session.system_lang_code,
            lang_pack='',  # "langPacks are for official apps only"
            query=query
        ))

    def disconnect(self):
        """Disconnects from the Telegram server"""
        self._user_connected = False
        self._sender.disconnect()
        # TODO Shall we clear the _exported_sessions, or may be reused?
        pass

    async def _reconnect(self, new_dc=None):
        """If 'new_dc' is not set, only a call to .connect() will be made
           since it's assumed that the connection has been lost and the
           library is reconnecting.

           If 'new_dc' is set, the client is first disconnected from the
           current data center, clears the auth key for the old DC, and
           connects to the new data center.
        """
        if new_dc is None:
<<<<<<< HEAD
            # Assume we are disconnected due to some error, so connect again
            try:
                await self._reconnect_lock.acquire()
                # Another thread may have connected again, so check that first
                if self.is_connected():
                    return True

                return await self.connect()
            except ConnectionResetError:
                return False
            finally:
                self._reconnect_lock.release()
=======
            if self.is_connected():
                return True

            try:
                return self.connect()
            except ConnectionResetError:
                return False
>>>>>>> a1c66933
        else:
            # Since we're reconnecting possibly due to a UserMigrateError,
            # we need to first know the Data Centers we can connect to. Do
            # that before disconnecting.
            dc = await self._get_dc(new_dc)

            self.session.server_address = dc.ip_address
            self.session.port = dc.port
            # auth_key's are associated with a server, which has now changed
            # so it's not valid anymore. Set to None to force recreating it.
            self.session.auth_key = None
            self.session.save()
            self.disconnect()
            return await self.connect()

    # endregion

    # region Working with different connections/Data Centers

    async def _get_dc(self, dc_id, ipv6=False, cdn=False):
        """Gets the Data Center (DC) associated to 'dc_id'"""
        if not TelegramBareClient._config:
            TelegramBareClient._config = await self(GetConfigRequest())

        try:
            if cdn:
                # Ensure we have the latest keys for the CDNs
                for pk in await (self(GetCdnConfigRequest())).public_keys:
                    rsa.add_key(pk.public_key)

            return next(
                dc for dc in TelegramBareClient._config.dc_options
                if dc.id == dc_id and bool(dc.ipv6) == ipv6 and bool(dc.cdn) == cdn
            )
        except StopIteration:
            if not cdn:
                raise

            # New configuration, perhaps a new CDN was added?
            TelegramBareClient._config = await self(GetConfigRequest())
            return await self._get_dc(dc_id, ipv6=ipv6, cdn=cdn)

    async def _get_exported_client(self, dc_id):
        """Creates and connects a new TelegramBareClient for the desired DC.

           If it's the first time calling the method with a given dc_id,
           a new session will be first created, and its auth key generated.
           Exporting/Importing the authorization will also be done so that
           the auth is bound with the key.
        """
        # Thanks badoualy/kotlogram on /telegram/api/DefaultTelegramClient.kt
        # for clearly showing how to export the authorization! ^^
        session = self._exported_sessions.get(dc_id)
        if session:
            export_auth = None  # Already bound with the auth key
        else:
            # TODO Add a lock, don't allow two threads to create an auth key
            # (when calling .connect() if there wasn't a previous session).
            # for the same data center.
            dc = await self._get_dc(dc_id)

            # Export the current authorization to the new DC.
            export_auth = await self(ExportAuthorizationRequest(dc_id))

            # Create a temporary session for this IP address, which needs
            # to be different because each auth_key is unique per DC.
            #
            # Construct this session with the connection parameters
            # (system version, device model...) from the current one.
            session = Session(self.session)
            session.server_address = dc.ip_address
            session.port = dc.port
            self._exported_sessions[dc_id] = session

        client = TelegramBareClient(
            session, self.api_id, self.api_hash,
            proxy=self._sender.connection.conn.proxy,
            timeout=self._sender.connection.get_timeout(),
            loop=self._loop
        )
        await client.connect(_sync_updates=False)
        if isinstance(export_auth, ExportedAuthorization):
            await client(ImportAuthorizationRequest(
                id=export_auth.id, bytes=export_auth.bytes
            ))
        elif export_auth is not None:
            self._logger.warning('Unknown return export_auth type', export_auth)

        client._authorized = True  # We exported the auth, so we got auth
        return client

    async def _get_cdn_client(self, cdn_redirect):
        """Similar to ._get_exported_client, but for CDNs"""
        session = self._exported_sessions.get(cdn_redirect.dc_id)
        if not session:
            dc = await self._get_dc(cdn_redirect.dc_id, cdn=True)
            session = Session(self.session)
            session.server_address = dc.ip_address
            session.port = dc.port
            self._exported_sessions[cdn_redirect.dc_id] = session

        client = TelegramBareClient(
            session, self.api_id, self.api_hash,
            proxy=self._sender.connection.conn.proxy,
            timeout=self._sender.connection.get_timeout(),
            loop=self._loop
        )

        # This will make use of the new RSA keys for this specific CDN.
        #
        # We won't be calling GetConfigRequest because it's only called
        # when needed by ._get_dc, and also it's static so it's likely
        # set already. Avoid invoking non-CDN methods by not syncing updates.
        await client.connect(_sync_updates=False)
        client._authorized = self._authorized
        return client

    # endregion

    # region Invoking Telegram requests

    async def __call__(self, *requests, retries=5):
        """Invokes (sends) a MTProtoRequest and returns (receives) its result.

           The invoke will be retried up to 'retries' times before raising
           ValueError().
        """
        if not all(isinstance(x, TLObject) and
                   x.content_related for x in requests):
            raise ValueError('You can only invoke requests, not types!')

        # We should call receive from this thread if there's no background
        # thread reading or if the server disconnected us and we're trying
        # to reconnect. This is because the read thread may either be
        # locked also trying to reconnect or we may be said thread already.
        call_receive = self._recv_loop is None

<<<<<<< HEAD
        for retry in range(retries):
            result = await self._invoke(call_receive, retry, *requests)
            if result is not None:
                return result
=======
                result = self._invoke(
                    sender, call_receive, update_state, *requests
                )
                if result is None:
                    sleep(1)
                    self._logger.debug('RPC failed. Attempting reconnection.')
                    # The ReadThread has priority when attempting reconnection,
                    # since this thread is constantly running while __call__ is
                    # only done sometimes. Here try connecting only once/retry.
                    if sender == self._sender:
                        if not self._reconnect_lock.locked():
                            with self._reconnect_lock:
                                self._reconnect()
                    else:
                        sender.connect()
                else:
                    return result
>>>>>>> a1c66933

        raise ValueError('Number of retries reached 0.')

    # Let people use client.invoke(SomeRequest()) instead client(...)
    invoke = __call__

    async def _invoke(self, call_receive, retry, *requests):
        # We need to specify the new layer (by initializing a new
        # connection) if it has changed from the latest known one.
        init_connection = self.session.layer != LAYER

        try:
            # Ensure that we start with no previous errors (i.e. resending)
            for x in requests:
                x.rpc_error = None

            if not self.session.auth_key:
                # New key, we need to tell the server we're going to use
                # the latest layer and initialize the connection doing so.
                self.session.auth_key, self.session.time_offset = \
                    await authenticator.do_authentication(self._sender.connection)
                init_connection = True

            if init_connection:
                if len(requests) == 1:
                    requests = [self._wrap_init_connection(requests[0])]
                else:
                    # We need a SINGLE request (like GetConfig) to init conn.
                    # Once that's done, the N original requests will be
                    # invoked.
                    TelegramBareClient._config = await self(
                        self._wrap_init_connection(GetConfigRequest())
                    )

            await self._sender.send(*requests)

            if not call_receive:
                await asyncio.wait(
                    list(map(lambda x: x.confirm_received.wait(), requests)),
                    timeout=self._sender.connection.get_timeout(),
                    loop=self._loop
                )
            else:
                while not all(x.confirm_received.is_set() for x in requests):
                    await self._sender.receive(update_state=self.updates)

        except BrokenAuthKeyError:
            self._logger.error('Broken auth key, a new one will be generated')
            self.session.auth_key = None

        except TimeoutError:
            pass  # We will just retry

        except ConnectionResetError:
<<<<<<< HEAD
            if not self._user_connected or self._reconnect_lock.locked():
                # Only attempt reconnecting if the user called connect and not
                # reconnecting already.
                raise

            self._logger.debug('Server disconnected us. Reconnecting and '
                               'resending request... (%d)' % retry)
            await self._reconnect()
            if not self.is_connected():
                await asyncio.sleep(retry + 1, loop=self._loop)
            return None
=======
            if self._user_connected:
                # Server disconnected us, __call__ will try reconnecting.
                return None
            else:
                # User never called .connect(), so raise this error.
                raise
>>>>>>> a1c66933

        if init_connection:
            # We initialized the connection successfully, even if
            # a request had an RPC error we have invoked it fine.
            self.session.layer = LAYER
            self.session.save()

        try:
            raise next(x.rpc_error for x in requests if x.rpc_error)
        except StopIteration:
            if any(x.result is None for x in requests):
                # "A container may only be accepted or
                # rejected by the other party as a whole."
                return None

            if len(requests) == 1:
                return requests[0].result
            else:
                return [x.result for x in requests]

        except (PhoneMigrateError, NetworkMigrateError,
                UserMigrateError) as e:
            self._logger.debug(
                'DC error when invoking request, '
                'attempting to reconnect at DC {}'.format(e.new_dc)
            )

            await self._reconnect(new_dc=e.new_dc)
            return None

        except ServerError as e:
            # Telegram is having some issues, just retry
            self._logger.debug(
                '[ERROR] Telegram is having some internal issues', e
            )

        except FloodWaitError as e:
            if e.seconds > self.session.flood_sleep_threshold | 0:
                raise

            self._logger.debug(
                'Sleep of %d seconds below threshold, sleeping' % e.seconds
            )
            await asyncio.sleep(e.seconds, loop=self._loop)
            return None

    # Some really basic functionality

    def is_user_authorized(self):
        """Has the user been authorized yet
           (code request sent and confirmed)?"""
        return self._authorized

    # endregion

    # region Uploading media

    async def upload_file(self,
                    file,
                    part_size_kb=None,
                    file_name=None,
                    progress_callback=None):
        """Uploads the specified file and returns a handle (an instance
           of InputFile or InputFileBig, as required) which can be later used.

           Uploading a file will simply return a "handle" to the file stored
           remotely in the Telegram servers, which can be later used on. This
           will NOT upload the file to your own chat.

           'file' may be either a file path, a byte array, or a stream.
           Note that if the file is a stream it will need to be read
           entirely into memory to tell its size first.

           If 'progress_callback' is not None, it should be a function that
           takes two parameters, (bytes_uploaded, total_bytes).

           Default values for the optional parameters if left as None are:
             part_size_kb = get_appropriated_part_size(file_size)
             file_name    = os.path.basename(file_path)
        """
        if isinstance(file, str):
            file_size = os.path.getsize(file)
        elif isinstance(file, bytes):
            file_size = len(file)
        else:
            file = file.read()
            file_size = len(file)

        if not part_size_kb:
            part_size_kb = get_appropriated_part_size(file_size)

        if part_size_kb > 512:
            raise ValueError('The part size must be less or equal to 512KB')

        part_size = int(part_size_kb * 1024)
        if part_size % 1024 != 0:
            raise ValueError('The part size must be evenly divisible by 1024')

        # Determine whether the file is too big (over 10MB) or not
        # Telegram does make a distinction between smaller or larger files
        is_large = file_size > 10 * 1024 * 1024
        part_count = (file_size + part_size - 1) // part_size

        file_id = utils.generate_random_long()
        hash_md5 = md5()

        stream = open(file, 'rb') if isinstance(file, str) else BytesIO(file)
        try:
            for part_index in range(part_count):
                # Read the file by in chunks of size part_size
                part = stream.read(part_size)

                # The SavePartRequest is different depending on whether
                # the file is too large or not (over or less than 10MB)
                if is_large:
                    request = SaveBigFilePartRequest(file_id, part_index,
                                                     part_count, part)
                else:
                    request = SaveFilePartRequest(file_id, part_index, part)

                result = await self(request)
                if result:
                    if not is_large:
                        # No need to update the hash if it's a large file
                        hash_md5.update(part)

                    if progress_callback:
                        progress_callback(stream.tell(), file_size)
                else:
                    raise ValueError('Failed to upload file part {}.'
                                     .format(part_index))
        finally:
            stream.close()

        # Set a default file name if None was specified
        if not file_name:
            if isinstance(file, str):
                file_name = os.path.basename(file)
            else:
                file_name = str(file_id)

        if is_large:
            return InputFileBig(file_id, part_count, file_name)
        else:
            return InputFile(file_id, part_count, file_name,
                             md5_checksum=hash_md5.hexdigest())

    # endregion

    # region Downloading media

    async def download_file(self,
                      input_location,
                      file,
                      part_size_kb=None,
                      file_size=None,
                      progress_callback=None):
        """Downloads the given InputFileLocation to file (a stream or str).

           If 'progress_callback' is not None, it should be a function that
           takes two parameters, (bytes_downloaded, total_bytes). Note that
           'total_bytes' simply equals 'file_size', and may be None.
        """
        if not part_size_kb:
            if not file_size:
                part_size_kb = 64  # Reasonable default
            else:
                part_size_kb = get_appropriated_part_size(file_size)

        part_size = int(part_size_kb * 1024)
        # https://core.telegram.org/api/files says:
        # > part_size % 1024 = 0 (divisible by 1KB)
        #
        # But https://core.telegram.org/cdn (more recent) says:
        # > limit must be divisible by 4096 bytes
        # So we just stick to the 4096 limit.
        if part_size % 4096 != 0:
            raise ValueError('The part size must be evenly divisible by 4096.')

        if isinstance(file, str):
            # Ensure that we'll be able to download the media
            utils.ensure_parent_dir_exists(file)
            f = open(file, 'wb')
        else:
            f = file

        # The used client will change if FileMigrateError occurs
        client = self
        cdn_decrypter = None

        try:
            offset = 0
            while True:
                try:
                    if cdn_decrypter:
                        result = await cdn_decrypter.get_file()
                    else:
                        result = await client(GetFileRequest(
                            input_location, offset, part_size
                        ))

                        if isinstance(result, FileCdnRedirect):
                            cdn_decrypter, result = \
                                await CdnDecrypter.prepare_decrypter(
                                    client,
                                    await self._get_cdn_client(result),
                                    result
                                )

                except FileMigrateError as e:
                    client = await self._get_exported_client(e.new_dc)
                    continue

                offset += part_size

                # If we have received no data (0 bytes), the file is over
                # So there is nothing left to download and write
                if not result.bytes:
                    # Return some extra information, unless it's a CDN file
                    return getattr(result, 'type', '')

                f.write(result.bytes)
                if progress_callback:
                    progress_callback(f.tell(), file_size)
        finally:
            if client != self:
                client.disconnect()

            if cdn_decrypter:
                try:
                    cdn_decrypter.client.disconnect()
                except:
                    pass
            if isinstance(file, str):
                f.close()

    # endregion

    # region Updates handling

    async def sync_updates(self):
        """Synchronizes self.updates to their initial state. Will be
           called automatically on connection if self.updates.enabled = True,
           otherwise it should be called manually after enabling updates.
        """
        self.updates.process(await self(GetStateRequest()))

    def add_update_handler(self, handler):
        """Adds an update handler (a function which takes a TLObject,
          an update, as its parameter) and listens for updates"""
        self.updates.handlers.append(handler)

    def remove_update_handler(self, handler):
        self.updates.handlers.remove(handler)

    def list_update_handlers(self):
        return self.updates.handlers[:]

    # endregion

    # Constant read

    def _set_connected_and_authorized(self):
        self._authorized = True
        if self._recv_loop is None:
            self._recv_loop = asyncio.ensure_future(self._recv_loop_impl(), loop=self._loop)
        if self._ping_loop is None:
            self._ping_loop = asyncio.ensure_future(self._ping_loop_impl(), loop=self._loop)

    async def _ping_loop_impl(self):
        while self._user_connected:
            await self(PingRequest(int.from_bytes(os.urandom(8), 'big', signed=True)))
            await asyncio.sleep(self._ping_delay.seconds, loop=self._loop)
        self._ping_loop = None

    async def _recv_loop_impl(self):
        need_reconnect = False
        while self._user_connected:
            try:
                if need_reconnect:
                    need_reconnect = False
                    while self._user_connected and not await self._reconnect():
                        # Retry forever, this is instant messaging
                        await asyncio.sleep(0.1, loop=self._loop)

                await self._sender.receive(update_state=self.updates)
            except TimeoutError:
                # No problem.
                pass
<<<<<<< HEAD
            except ConnectionError as error:
                self._logger.debug(error)
                need_reconnect = True
                await asyncio.sleep(1, loop=self._loop)
=======
            except ConnectionResetError:
                self._logger.debug('Server disconnected us. Reconnecting...')
                with self._reconnect_lock:
                    while self._user_connected and not self._reconnect():
                        sleep(0.1)  # Retry forever, this is instant messaging

    # By using this approach, another thread will be
    # created and started upon connection to constantly read
    # from the other end. Otherwise, manual calls to .receive()
    # must be performed. The MtProtoSender cannot be connected,
    # or an error will be thrown.
    #
    # This way, sending and receiving will be completely independent.
    def _recv_thread_impl(self):
        # This thread is "idle" (only listening for updates), but also
        # excepts everything unlike the manual idle because it should
        # not crash.
        while self._user_connected:
            try:
                self.idle(stop_signals=tuple())
>>>>>>> a1c66933
            except Exception as error:
                # Unknown exception, pass it to the main thread
                self._logger.debug(
                    '[ERROR] Unknown error on the read loop, please report',
                    error
                )

                try:
                    import socks
                    if isinstance(error, (
                            socks.GeneralProxyError,
                            socks.ProxyConnectionError
                    )):
                        # This is a known error, and it's not related to
                        # Telegram but rather to the proxy. Disconnect and
                        # hand it over to the main thread.
                        self._background_error = error
                        self.disconnect()
                        break
                except ImportError:
<<<<<<< HEAD
                    "Not using PySocks, so it can't be a socket error"

                # If something strange happens we don't want to enter an
                # infinite loop where all we do is raise an exception, so
                # add a little sleep to avoid the CPU usage going mad.
                await asyncio.sleep(0.1, loop=self._loop)
                break
=======
                    "Not using PySocks, so it can't be a proxy error"
>>>>>>> a1c66933

        self._recv_loop = None

    # endregion<|MERGE_RESOLUTION|>--- conflicted
+++ resolved
@@ -1,7 +1,7 @@
 import logging
 import os
 import asyncio
-from datetime import timedelta, datetime
+from datetime import timedelta
 from hashlib import md5
 from io import BytesIO
 from asyncio import Lock
@@ -227,11 +227,9 @@
            connects to the new data center.
         """
         if new_dc is None:
-<<<<<<< HEAD
             # Assume we are disconnected due to some error, so connect again
             try:
                 await self._reconnect_lock.acquire()
-                # Another thread may have connected again, so check that first
                 if self.is_connected():
                     return True
 
@@ -240,15 +238,6 @@
                 return False
             finally:
                 self._reconnect_lock.release()
-=======
-            if self.is_connected():
-                return True
-
-            try:
-                return self.connect()
-            except ConnectionResetError:
-                return False
->>>>>>> a1c66933
         else:
             # Since we're reconnecting possibly due to a UserMigrateError,
             # we need to first know the Data Centers we can connect to. Do
@@ -386,30 +375,16 @@
         # locked also trying to reconnect or we may be said thread already.
         call_receive = self._recv_loop is None
 
-<<<<<<< HEAD
         for retry in range(retries):
             result = await self._invoke(call_receive, retry, *requests)
             if result is not None:
                 return result
-=======
-                result = self._invoke(
-                    sender, call_receive, update_state, *requests
-                )
-                if result is None:
-                    sleep(1)
-                    self._logger.debug('RPC failed. Attempting reconnection.')
-                    # The ReadThread has priority when attempting reconnection,
-                    # since this thread is constantly running while __call__ is
-                    # only done sometimes. Here try connecting only once/retry.
-                    if sender == self._sender:
-                        if not self._reconnect_lock.locked():
-                            with self._reconnect_lock:
-                                self._reconnect()
-                    else:
-                        sender.connect()
-                else:
-                    return result
->>>>>>> a1c66933
+
+            await asyncio.sleep(retry + 1, loop=self._loop)
+            self._logger.debug('RPC failed. Attempting reconnection.')
+            if not self._reconnect_lock.locked():
+                with await self._reconnect_lock:
+                    self._reconnect()
 
         raise ValueError('Number of retries reached 0.')
 
@@ -464,26 +439,12 @@
             pass  # We will just retry
 
         except ConnectionResetError:
-<<<<<<< HEAD
-            if not self._user_connected or self._reconnect_lock.locked():
-                # Only attempt reconnecting if the user called connect and not
-                # reconnecting already.
-                raise
-
-            self._logger.debug('Server disconnected us. Reconnecting and '
-                               'resending request... (%d)' % retry)
-            await self._reconnect()
-            if not self.is_connected():
-                await asyncio.sleep(retry + 1, loop=self._loop)
-            return None
-=======
             if self._user_connected:
                 # Server disconnected us, __call__ will try reconnecting.
                 return None
             else:
                 # User never called .connect(), so raise this error.
                 raise
->>>>>>> a1c66933
 
         if init_connection:
             # We initialized the connection successfully, even if
@@ -773,38 +734,14 @@
             except TimeoutError:
                 # No problem.
                 pass
-<<<<<<< HEAD
             except ConnectionError as error:
                 self._logger.debug(error)
                 need_reconnect = True
                 await asyncio.sleep(1, loop=self._loop)
-=======
-            except ConnectionResetError:
-                self._logger.debug('Server disconnected us. Reconnecting...')
-                with self._reconnect_lock:
-                    while self._user_connected and not self._reconnect():
-                        sleep(0.1)  # Retry forever, this is instant messaging
-
-    # By using this approach, another thread will be
-    # created and started upon connection to constantly read
-    # from the other end. Otherwise, manual calls to .receive()
-    # must be performed. The MtProtoSender cannot be connected,
-    # or an error will be thrown.
-    #
-    # This way, sending and receiving will be completely independent.
-    def _recv_thread_impl(self):
-        # This thread is "idle" (only listening for updates), but also
-        # excepts everything unlike the manual idle because it should
-        # not crash.
-        while self._user_connected:
-            try:
-                self.idle(stop_signals=tuple())
->>>>>>> a1c66933
-            except Exception as error:
+            except Exception:
                 # Unknown exception, pass it to the main thread
-                self._logger.debug(
-                    '[ERROR] Unknown error on the read loop, please report',
-                    error
+                self._logger.exception(
+                    'Unknown error on the read loop, please report.'
                 )
 
                 try:
@@ -820,17 +757,9 @@
                         self.disconnect()
                         break
                 except ImportError:
-<<<<<<< HEAD
                     "Not using PySocks, so it can't be a socket error"
 
-                # If something strange happens we don't want to enter an
-                # infinite loop where all we do is raise an exception, so
-                # add a little sleep to avoid the CPU usage going mad.
-                await asyncio.sleep(0.1, loop=self._loop)
                 break
-=======
-                    "Not using PySocks, so it can't be a proxy error"
->>>>>>> a1c66933
 
         self._recv_loop = None
 
