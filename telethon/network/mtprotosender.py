import concurrent.futures
import logging
import queue
import socket
import time

from . import MTProtoPlainSender, authenticator
from .. import syncio, utils
from ..errors import (
    BadMessageError, TypeNotFoundError, BrokenAuthKeyError, SecurityError,
    rpc_message_to_error
)
from ..extensions import BinaryReader
from ..tl.core import RpcResult, MessageContainer, GzipPacked
from ..tl.functions.auth import LogOutRequest
from ..tl.types import (
    MsgsAck, Pong, BadServerSalt, BadMsgNotification, FutureSalts,
    MsgNewDetailedInfo, NewSessionCreated, MsgDetailedInfo, MsgsStateReq,
    MsgsStateInfo, MsgsAllInfo, MsgResendReq
)

__log__ = logging.getLogger(__name__)


# Place this object in the send queue when a reconnection is needed
# so there is an item to read and we can early quit the loop, since
# without this it will block until there's something in the queue.
_reconnect_sentinel = object()


class MTProtoSender:
    """
    MTProto Mobile Protocol sender
    (https://core.telegram.org/mtproto/description).

    This class is responsible for wrapping requests into `TLMessage`'s,
    sending them over the network and receiving them in a safe manner.

    Automatic reconnection due to temporary network issues is a concern
    for this class as well, including retry of messages that could not
    be sent successfully.

    A new authorization key will be generated on connection if no other
    key exists yet.
    """
    def __init__(self, state, connection, *,
                 retries=5, auto_reconnect=True, update_callback=None,
                 auth_key_callback=None, auto_reconnect_callback=None):
        self.state = state
        self._connection = connection
        self._ip = None
        self._port = None
        self._retries = retries
        self._auto_reconnect = auto_reconnect
        self._update_callback = update_callback
        self._auth_key_callback = auth_key_callback
        self._auto_reconnect_callback = auto_reconnect_callback

        # Whether the user has explicitly connected or disconnected.
        #
        # If a disconnection happens for any other reason and it
        # was *not* user action then the pending messages won't
        # be cleared but on explicit user disconnection all the
        # pending futures should be cancelled.
        self._user_connected = False
        self._reconnecting = False
        self._disconnected = None

        # We need to join the loops upon disconnection
        self._send_loop_handle = None
        self._recv_loop_handle = None

        # Sending something shouldn't block
        self._send_queue = _ContainerQueue()

        # Telegram responds to messages out of order. Keep
        # {id: Message} to set their Future result upon arrival.
        self._pending_messages = {}

        # Containers are accepted or rejected as a whole when any of
        # its inner requests are acknowledged. For this purpose we
        # all the sent containers here.
        self._pending_containers = []

        # We need to acknowledge every response from Telegram
        self._pending_ack = set()

        # Similar to pending_messages but only for the last ack.
        # Ack can't be put in the messages because Telegram never
        # responds to acknowledges (they're just that, acknowledges),
        # so it would grow to infinite otherwise, but on bad salt it's
        # necessary to resend them just like everything else.
        self._last_ack = None

        # Jump table from response ID to method that handles it
        self._handlers = {
            RpcResult.CONSTRUCTOR_ID: self._handle_rpc_result,
            MessageContainer.CONSTRUCTOR_ID: self._handle_container,
            GzipPacked.CONSTRUCTOR_ID: self._handle_gzip_packed,
            Pong.CONSTRUCTOR_ID: self._handle_pong,
            BadServerSalt.CONSTRUCTOR_ID: self._handle_bad_server_salt,
            BadMsgNotification.CONSTRUCTOR_ID: self._handle_bad_notification,
            MsgDetailedInfo.CONSTRUCTOR_ID: self._handle_detailed_info,
            MsgNewDetailedInfo.CONSTRUCTOR_ID: self._handle_new_detailed_info,
            NewSessionCreated.CONSTRUCTOR_ID: self._handle_new_session_created,
            MsgsAck.CONSTRUCTOR_ID: self._handle_ack,
            FutureSalts.CONSTRUCTOR_ID: self._handle_future_salts,
            MsgsStateReq.CONSTRUCTOR_ID: self._handle_state_forgotten,
            MsgResendReq.CONSTRUCTOR_ID: self._handle_state_forgotten,
            MsgsAllInfo.CONSTRUCTOR_ID: self._handle_msg_all,
        }

    # Public API

    def connect(self, ip, port):
        """
        Connects to the specified ``ip:port``, and generates a new
        authorization key for the `MTProtoSender.session` if it does
        not exist yet.
        """
        if self._user_connected:
            __log__.info('User is already connected!')
            return

        self._ip = ip
        self._port = port
        self._user_connected = True
        self._connect()

    def is_connected(self):
        return self._user_connected

    def disconnect(self):
        """
        Cleanly disconnects the instance from the network, cancels
        all pending requests, and closes the send and receive loops.
        """
        if not self._user_connected:
            __log__.info('User is already disconnected!')
            return

        self._disconnect()

    def _disconnect(self, error=None):
        __log__.info('Disconnecting from {}...'.format(self._ip))
        self._user_connected = False
        try:
            __log__.debug('Closing current connection...')
            self._connection.close()
        finally:
            __log__.debug('Cancelling {} pending message(s)...'
                          .format(len(self._pending_messages)))
            for message in self._pending_messages.values():
                if error and not message.future.done():
                    message.future.set_exception(error)
                else:
                    message.future.cancel()

            self._pending_messages.clear()
            self._pending_ack.clear()
            self._last_ack = None

            if self._send_loop_handle:
                __log__.debug('Cancelling the send loop...')
                self._send_loop_handle.join()

            if self._recv_loop_handle:
                __log__.debug('Cancelling the receive loop...')
                self._recv_loop_handle.join()

        __log__.info('Disconnection from {} complete!'.format(self._ip))
        if self._disconnected:
            if error:
                self._disconnected.set_exception(error)
            else:
                self._disconnected.set_result(None)

    def send(self, request, ordered=False):
        """
        This method enqueues the given request to be sent.

        The request will be wrapped inside a `TLMessage` until its
        response arrives, and the `Future` response of the `TLMessage`
        is immediately returned so that one can further ``await`` it:

        .. code-block:: python

            def method():
                # Sending (enqueued for the send loop)
                future = sender.send(request)
                # Receiving (waits for the receive loop to read the result)
                result = future

        Designed like this because Telegram may send the response at
        any point, and it can send other items while one waits for it.
        Once the response for this future arrives, it is set with the
        received result, quite similar to how a ``receive()`` call
        would otherwise work.

        Since the receiving part is "built in" the future, it's
        impossible to receive a result that was never sent.
        """
        if not self._user_connected:
            raise ConnectionError('Cannot send requests while disconnected')

        if utils.is_list_like(request):
            result = []
            after = None
            for r in request:
                message = self.state.create_message(r, after=after)
                self._pending_messages[message.msg_id] = message
                self._send_queue.put_nowait(message)
                result.append(message.future)
                after = ordered and message
            return result
        else:
            message = self.state.create_message(request)
            self._pending_messages[message.msg_id] = message
            self._send_queue.put_nowait(message)
            return message.future

    @property
    def disconnected(self):
        """
        Future that resolves when the connection to Telegram
        ends, either by user action or in the background.
        """
        if self._disconnected is not None:
            return self._disconnected
        else:
            raise ConnectionError('Sender was never connected')

    # Private methods

    def _connect(self):
        """
        Performs the actual connection, retrying, generating the
        authorization key if necessary, and starting the send and
        receive loops.
        """
        __log__.info('Connecting to {}:{}...'.format(self._ip, self._port))
        for retry in range(1, self._retries + 1):
            try:
                __log__.debug('Connection attempt {}...'.format(retry))
                self._connection.connect(self._ip, self._port)
            except (socket.timeout, OSError) as e:
                __log__.warning('Attempt {} at connecting failed: {}: {}'
                                .format(retry, type(e).__name__, e))
            else:
                break
        else:
            raise ConnectionError('Connection to Telegram failed {} times'
                                  .format(self._retries))

        __log__.debug('Connection success!')
        if self.state.auth_key is None:
            plain = MTProtoPlainSender(self._connection)
            for retry in range(1, self._retries + 1):
                try:
                    __log__.debug('New auth_key attempt {}...'.format(retry))
                    self.state.auth_key, self.state.time_offset =\
                        authenticator.do_authentication(plain)

                    if self._auth_key_callback:
                        self._auth_key_callback(self.state.auth_key)

                    break
                except (SecurityError, AssertionError) as e:
                    __log__.warning('Attempt {} at new auth_key failed: {}'
                                    .format(retry, e))
            else:
                e = ConnectionError('auth_key generation failed {} times'
                                    .format(self._retries))
                self._disconnect(error=e)
                raise e

        __log__.debug('Starting send loop')
        self._send_loop_handle = syncio.create_task(self._send_loop)

        __log__.debug('Starting receive loop')
        self._recv_loop_handle = syncio.create_task(self._recv_loop)

        # First connection or manual reconnection after a failure
        if self._disconnected is None or self._disconnected.done():
            self._disconnected = concurrent.futures.Future()
        __log__.info('Connection to {} complete!'.format(self._ip))

    def _reconnect(self):
        """
        Cleanly disconnects and then reconnects.
        """
        self._reconnecting = True
        self._send_queue.put_nowait(_reconnect_sentinel)

        __log__.debug('Awaiting for the send loop before reconnecting...')
        self._send_loop_handle.join()

        __log__.debug('Awaiting for the receive loop before reconnecting...')
        self._recv_loop_handle.join()

        __log__.debug('Closing current connection...')
        self._connection.close()

        self._reconnecting = False

        retries = self._retries if self._auto_reconnect else 0
        for retry in range(1, retries + 1):
            try:
                self._connect()
                for m in self._pending_messages.values():
                    self._send_queue.put_nowait(m)

                if self._auto_reconnect_callback:
                    syncio.create_task(self._auto_reconnect_callback)

                break
            except ConnectionError:
                __log__.info('Failed reconnection retry %d/%d', retry, retries)
        else:
            __log__.error('Failed to reconnect automatically.')
            self._disconnect(error=ConnectionError())

    def _start_reconnect(self):
        """Starts a reconnection in the background."""
        if self._user_connected:
            syncio.create_task(self._reconnect)

    def _clean_containers(self, msg_ids):
        """
        Helper method to clean containers from the pending messages
        once a wrapped msg_id of them has been acknowledged.

        This is the only way we can resend TLMessage(MessageContainer)
        on bad notifications and also mark them as received once any
        of their inner TLMessage is acknowledged.
        """
        for i in reversed(range(len(self._pending_containers))):
            message = self._pending_containers[i]
            for msg in message.obj.messages:
                if msg.msg_id in msg_ids:
                    del self._pending_containers[i]
                    del self._pending_messages[message.msg_id]
                    break

    # Loops

    def _send_loop(self):
        """
        This loop is responsible for popping items off the send
        queue, encrypting them, and sending them over the network.

        Besides `connect`, only this method ever sends data.
        """
        while self._user_connected and not self._reconnecting:
            if self._pending_ack:
                self._last_ack = self.state.create_message(
                    MsgsAck(list(self._pending_ack))
                )
                self._send_queue.put_nowait(self._last_ack)
                self._pending_ack.clear()

            try:
                messages = self._send_queue.get(timeout=1)
            except queue.Empty:
                continue

            if messages == _reconnect_sentinel:
                if self._reconnecting:
                    break
                else:
                    continue

            if isinstance(messages, list):
                message = self.state.create_message(MessageContainer(messages))
                self._pending_messages[message.msg_id] = message
                self._pending_containers.append(message)
            else:
                message = messages
                messages = [message]

            __log__.debug(
                'Packing %d outgoing message(s) %s...', len(messages),
                ', '.join(x.obj.__class__.__name__ for x in messages)
            )
            body = self.state.pack_message(message)

            while not any(m.future.cancelled() for m in messages):
                try:
                    __log__.debug('Sending {} bytes...'.format(len(body)))
                    self._connection.send(body)
                    break
                except socket.timeout:
                    continue
<<<<<<< HEAD
                except concurrent.futures.CancelledError:
=======
                except asyncio.CancelledError:
                    await self.disconnect()
>>>>>>> 80a5e709
                    return
                except Exception as e:
                    if isinstance(e, ConnectionError):
                        __log__.info('Connection reset while sending %s', e)
                    elif isinstance(e, OSError):
                        __log__.warning('OSError while sending %s', e)
                    else:
                        __log__.exception('Unhandled exception while receiving')
                        time.sleep(1)

                    self._start_reconnect()
                    break
            else:
                # Remove the cancelled messages from pending
                __log__.info('Some futures were cancelled, aborted send')
                self._clean_containers([m.msg_id for m in messages])
                for m in messages:
                    if m.future.cancelled():
                        self._pending_messages.pop(m.msg_id, None)
                    else:
                        self._send_queue.put_nowait(m)

            __log__.debug('Outgoing messages {} sent!'
                          .format(', '.join(str(m.msg_id) for m in messages)))

    def _recv_loop(self):
        """
        This loop is responsible for reading all incoming responses
        from the network, decrypting and handling or dispatching them.

        Besides `connect`, only this method ever receives data.
        """
        while self._user_connected and not self._reconnecting:
            try:
                __log__.debug('Receiving items from the network...')
                body = self._connection.recv()
            except socket.timeout:
                continue
<<<<<<< HEAD
            except concurrent.futures.CancelledError:
=======
            except asyncio.CancelledError:
                await self.disconnect()
>>>>>>> 80a5e709
                return
            except Exception as e:
                if isinstance(e, ConnectionError):
                    __log__.info('Connection reset while receiving %s', e)
                elif isinstance(e, OSError):
                    __log__.warning('OSError while receiving %s', e)
                else:
                    __log__.exception('Unhandled exception while receiving')
                    time.sleep(1)

                self._start_reconnect()
                break

            # TODO Check salt, session_id and sequence_number
            __log__.debug('Decoding packet of %d bytes...', len(body))
            try:
                message = self.state.unpack_message(body)
            except (BrokenAuthKeyError, BufferError) as e:
                # The authorization key may be broken if a message was
                # sent malformed, or if the authkey truly is corrupted.
                #
                # There may be a buffer error if Telegram's response was too
                # short and hence not understood. Reset the authorization key
                # and try again in either case.
                #
                # TODO Is it possible to detect malformed messages vs
                # an actually broken authkey?
                __log__.warning('Broken authorization key?: {}'.format(e))
                self.state.auth_key = None
                self._start_reconnect()
                break
            except SecurityError as e:
                # A step while decoding had the incorrect data. This message
                # should not be considered safe and it should be ignored.
                __log__.warning('Security error while unpacking a '
                                'received message: {}'.format(e))
                continue
            except TypeNotFoundError as e:
                # The payload inside the message was not a known TLObject.
                __log__.info('Server replied with an unknown type {:08x}: {!r}'
                             .format(e.invalid_constructor_id, e.remaining))
                continue
<<<<<<< HEAD
            except:
                __log__.exception('Unhandled exception while unpacking')
                time.sleep(1)
            else:
                try:
                    self._process_message(message)
                except concurrent.futures.CancelledError:
=======
            except asyncio.CancelledError:
                await self.disconnect()
                return
            except Exception as e:
                __log__.exception('Unhandled exception while unpacking %s',e)
                await asyncio.sleep(1)
            else:
                try:
                    await self._process_message(message)
                except asyncio.CancelledError:
                    await self.disconnect()
>>>>>>> 80a5e709
                    return
                except Exception as e:
                    __log__.exception('Unhandled exception while '
                                      'processing %s', message)
                    time.sleep(1)

    # Response Handlers

    def _process_message(self, message):
        """
        Adds the given message to the list of messages that must be
        acknowledged and dispatches control to different ``_handle_*``
        method based on its type.
        """
        self._pending_ack.add(message.msg_id)
        handler = self._handlers.get(message.obj.CONSTRUCTOR_ID,
                                     self._handle_update)
        handler(message)

    def _handle_rpc_result(self, message):
        """
        Handles the result for Remote Procedure Calls:

            rpc_result#f35c6d01 req_msg_id:long result:bytes = RpcResult;

        This is where the future results for sent requests are set.
        """
        rpc_result = message.obj
        message = self._pending_messages.pop(rpc_result.req_msg_id, None)
        __log__.debug('Handling RPC result for message %d',
                      rpc_result.req_msg_id)

        if not message:
            # TODO We should not get responses to things we never sent
            __log__.info('Received response without parent request: {}'
                         .format(rpc_result.body))
            return

        if rpc_result.error:
            error = rpc_message_to_error(rpc_result.error)
            self._send_queue.put_nowait(self.state.create_message(
                MsgsAck([message.msg_id])
            ))

            if not message.future.cancelled():
                message.future.set_exception(error)
        else:
            # TODO Would be nice to avoid accessing a per-obj read_result
            # Instead have a variable that indicated how the result should
            # be read (an enum) and dispatch to read the result, mostly
            # always it's just a normal TLObject.
            with BinaryReader(rpc_result.body) as reader:
                result = message.obj.read_result(reader)

            if not message.future.cancelled():
                message.future.set_result(result)

    def _handle_container(self, message):
        """
        Processes the inner messages of a container with many of them:

            msg_container#73f1f8dc messages:vector<%Message> = MessageContainer;
        """
        __log__.debug('Handling container')
        for inner_message in message.obj.messages:
            self._process_message(inner_message)

    def _handle_gzip_packed(self, message):
        """
        Unpacks the data from a gzipped object and processes it:

            gzip_packed#3072cfa1 packed_data:bytes = Object;
        """
        __log__.debug('Handling gzipped data')
        with BinaryReader(message.obj.data) as reader:
            message.obj = reader.tgread_object()
            self._process_message(message)

    def _handle_update(self, message):
        __log__.debug('Handling update {}'
                      .format(message.obj.__class__.__name__))
        if self._update_callback:
            self._update_callback(message.obj)

    def _handle_pong(self, message):
        """
        Handles pong results, which don't come inside a ``rpc_result``
        but are still sent through a request:

            pong#347773c5 msg_id:long ping_id:long = Pong;
        """
        pong = message.obj
        __log__.debug('Handling pong for message %d', pong.msg_id)
        message = self._pending_messages.pop(pong.msg_id, None)
        if message:
            message.future.set_result(pong)

    def _handle_bad_server_salt(self, message):
        """
        Corrects the currently used server salt to use the right value
        before enqueuing the rejected message to be re-sent:

            bad_server_salt#edab447b bad_msg_id:long bad_msg_seqno:int
            error_code:int new_server_salt:long = BadMsgNotification;
        """
        bad_salt = message.obj
        __log__.debug('Handling bad salt for message %d', bad_salt.bad_msg_id)
        self.state.salt = bad_salt.new_server_salt
        if self._last_ack and bad_salt.bad_msg_id == self._last_ack.msg_id:
            self._send_queue.put_nowait(self._last_ack)
            return

        try:
            self._send_queue.put_nowait(
                self._pending_messages[bad_salt.bad_msg_id])
        except KeyError:
            # May be MsgsAck, those are not saved in pending messages
            __log__.info('Message %d not resent due to bad salt',
                         bad_salt.bad_msg_id)

    def _handle_bad_notification(self, message):
        """
        Adjusts the current state to be correct based on the
        received bad message notification whenever possible:

            bad_msg_notification#a7eff811 bad_msg_id:long bad_msg_seqno:int
            error_code:int = BadMsgNotification;
        """
        bad_msg = message.obj
        msg = self._pending_messages.get(bad_msg.bad_msg_id)

        __log__.debug('Handling bad msg %s', bad_msg)
        if bad_msg.error_code in (16, 17):
            # Sent msg_id too low or too high (respectively).
            # Use the current msg_id to determine the right time offset.
            to = self.state.update_time_offset(correct_msg_id=message.msg_id)
            __log__.info('System clock is wrong, set time offset to %ds', to)

            # Correct the msg_id *of the message to resend*, not all.
            #
            # If we correct them all, new "bad message" would not find
            # the old invalid IDs, causing all awaits to never finish.
            if msg:
                del self._pending_messages[msg.msg_id]
                self.state.update_message_id(msg)
                self._pending_messages[msg.msg_id] = msg

        elif bad_msg.error_code == 32:
            # msg_seqno too low, so just pump it up by some "large" amount
            # TODO A better fix would be to start with a new fresh session ID
            self.state._sequence += 64
        elif bad_msg.error_code == 33:
            # msg_seqno too high never seems to happen but just in case
            self.state._sequence -= 16
        else:
            if msg:
                del self._pending_messages[msg.msg_id]
                msg.future.set_exception(BadMessageError(bad_msg.error_code))
            return

        # Messages are to be re-sent once we've corrected the issue
        if msg:
            self._send_queue.put_nowait(msg)
        else:
            # May be MsgsAck, those are not saved in pending messages
            __log__.info('Message %d not resent due to bad msg',
                         bad_msg.bad_msg_id)

    def _handle_detailed_info(self, message):
        """
        Updates the current status with the received detailed information:

            msg_detailed_info#276d3ec6 msg_id:long answer_msg_id:long
            bytes:int status:int = MsgDetailedInfo;
        """
        # TODO https://goo.gl/VvpCC6
        msg_id = message.obj.answer_msg_id
        __log__.debug('Handling detailed info for message %d', msg_id)
        self._pending_ack.add(msg_id)

    def _handle_new_detailed_info(self, message):
        """
        Updates the current status with the received detailed information:

            msg_new_detailed_info#809db6df answer_msg_id:long
            bytes:int status:int = MsgDetailedInfo;
        """
        # TODO https://goo.gl/G7DPsR
        msg_id = message.obj.answer_msg_id
        __log__.debug('Handling new detailed info for message %d', msg_id)
        self._pending_ack.add(msg_id)

    def _handle_new_session_created(self, message):
        """
        Updates the current status with the received session information:

            new_session_created#9ec20908 first_msg_id:long unique_id:long
            server_salt:long = NewSession;
        """
        # TODO https://goo.gl/LMyN7A
        __log__.debug('Handling new session created')
        self.state.salt = message.obj.server_salt

    def _handle_ack(self, message):
        """
        Handles a server acknowledge about our messages. Normally
        these can be ignored except in the case of ``auth.logOut``:

            auth.logOut#5717da40 = Bool;

        Telegram doesn't seem to send its result so we need to confirm
        it manually. No other request is known to have this behaviour.

        Since the ID of sent messages consisting of a container is
        never returned (unless on a bad notification), this method
        also removes containers messages when any of their inner
        messages are acknowledged.
        """
        ack = message.obj
        __log__.debug('Handling acknowledge for %s', str(ack.msg_ids))
        if self._pending_containers:
            self._clean_containers(ack.msg_ids)

        for msg_id in ack.msg_ids:
            msg = self._pending_messages.get(msg_id, None)
            if msg and isinstance(msg.obj, LogOutRequest):
                del self._pending_messages[msg_id]
                msg.future.set_result(True)

    def _handle_future_salts(self, message):
        """
        Handles future salt results, which don't come inside a
        ``rpc_result`` but are still sent through a request:

            future_salts#ae500895 req_msg_id:long now:int
            salts:vector<future_salt> = FutureSalts;
        """
        # TODO save these salts and automatically adjust to the
        # correct one whenever the salt in use expires.
        __log__.debug('Handling future salts for message %d', message.msg_id)
        msg = self._pending_messages.pop(message.msg_id, None)
        if msg:
            msg.future.set_result(message.obj)

    def _handle_state_forgotten(self, message):
        """
        Handles both :tl:`MsgsStateReq` and :tl:`MsgResendReq` by
        enqueuing a :tl:`MsgsStateInfo` to be sent at a later point.
        """
        self.send(MsgsStateInfo(req_msg_id=message.msg_id,
                                info=chr(1) * len(message.obj.msg_ids)))

    def _handle_msg_all(self, message):
        """
        Handles :tl:`MsgsAllInfo` by doing nothing (yet).
        """


class _ContainerQueue(queue.Queue):
    """
    A queue.Queue that's aware of `MessageContainer` instances.

    The `get` method returns either a single `TLMessage` or a list
    of them that should be turned into a new `MessageContainer`.

    Instances of this class can be replaced with the simpler
    ``queue.Queue`` when needed for testing purposes, and
    a list won't be returned in said case.
    """
    def get(self, block=True, timeout=None):
        result = super().get(block=block, timeout=timeout)
        if self.empty() or result == _reconnect_sentinel or\
                isinstance(result.obj, MessageContainer):
            return result

        size = result.size()
        result = [result]
        while not self.empty():
            # TODO Is this a bug in Python? For some reason get_nowait()
            # sometimes returns a *list* even when one was *never* put.
            #
            # This can be seen by overriding `_put` to track if a list
            # is ever inserted. The issue occurs when getting invoking
            # many requests at once (thus a lot of messages are put
            # really fast). With `_put` override it can be seen that
            # no `list` is ever inserted but `get_nowait` may return it.
            #
            # If we use `self.queue.popleft()` it doesn't seem to occur
            # which is the method that gets ultimately used.
            #
            # To work around that issue, always convert the result to
            # a list, so if it's a list, we don't need to do anything.
            #
            # Changed to .get(block=False) which is what
            # .get_nowait() does to avoid infinite recursion.
            items = super().get(block=False)
            if not isinstance(items, list):
                items = [items]

            items = iter(items)
            for item in items:
                if (item == _reconnect_sentinel or
                    isinstance(item.obj, MessageContainer)
                        or size + item.size() > MessageContainer.MAXIMUM_SIZE):
                    self.put_nowait(item)
                    for item in items:
                        self.put_nowait(item)

                    return result  # break 2 levels
                else:
                    size += item.size()
                    result.append(item)

        return result<|MERGE_RESOLUTION|>--- conflicted
+++ resolved
@@ -391,12 +391,8 @@
                     break
                 except socket.timeout:
                     continue
-<<<<<<< HEAD
                 except concurrent.futures.CancelledError:
-=======
-                except asyncio.CancelledError:
-                    await self.disconnect()
->>>>>>> 80a5e709
+                    self.disconnect()
                     return
                 except Exception as e:
                     if isinstance(e, ConnectionError):
@@ -435,12 +431,8 @@
                 body = self._connection.recv()
             except socket.timeout:
                 continue
-<<<<<<< HEAD
             except concurrent.futures.CancelledError:
-=======
-            except asyncio.CancelledError:
-                await self.disconnect()
->>>>>>> 80a5e709
+                self.disconnect()
                 return
             except Exception as e:
                 if isinstance(e, ConnectionError):
@@ -483,27 +475,17 @@
                 __log__.info('Server replied with an unknown type {:08x}: {!r}'
                              .format(e.invalid_constructor_id, e.remaining))
                 continue
-<<<<<<< HEAD
-            except:
-                __log__.exception('Unhandled exception while unpacking')
+            except concurrent.futures.CancelledError:
+                self.disconnect()
+                return
+            except Exception as e:
+                __log__.exception('Unhandled exception while unpacking %s',e)
                 time.sleep(1)
             else:
                 try:
                     self._process_message(message)
                 except concurrent.futures.CancelledError:
-=======
-            except asyncio.CancelledError:
-                await self.disconnect()
-                return
-            except Exception as e:
-                __log__.exception('Unhandled exception while unpacking %s',e)
-                await asyncio.sleep(1)
-            else:
-                try:
-                    await self._process_message(message)
-                except asyncio.CancelledError:
-                    await self.disconnect()
->>>>>>> 80a5e709
+                    self.disconnect()
                     return
                 except Exception as e:
                     __log__.exception('Unhandled exception while '
