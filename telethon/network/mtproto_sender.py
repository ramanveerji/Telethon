--- conflicted
+++ resolved
@@ -2,15 +2,10 @@
 This module contains the class used to communicate with Telegram's servers
 encrypting every packet, and relies on a valid AuthKey in the used Session.
 """
+import asyncio
 import gzip
 import logging
-<<<<<<< HEAD
-import struct
-import asyncio
 from asyncio import Event
-=======
-from threading import Lock
->>>>>>> 6261affa
 
 from .. import helpers as utils
 from ..errors import (
@@ -58,14 +53,7 @@
         # Requests (as msg_id: Message) sent waiting to be received
         self._pending_receive = {}
 
-<<<<<<< HEAD
     async def connect(self):
-=======
-        # Multithreading
-        self._send_lock = Lock()
-
-    def connect(self):
->>>>>>> 6261affa
         """Connects to the server."""
         await self.connection.connect(self.session.server_address, self.session.port)
 
@@ -165,22 +153,7 @@
 
         :param message: the TLMessage to be sent.
         """
-<<<<<<< HEAD
-        plain_text = \
-            struct.pack('<qq', self.session.salt, self.session.id) \
-            + bytes(message)
-
-        msg_key = utils.calc_msg_key(plain_text)
-        key_id = struct.pack('<Q', self.session.auth_key.key_id)
-        key, iv = utils.calc_key(self.session.auth_key.key, msg_key, True)
-        cipher_text = AES.encrypt_ige(plain_text, key, iv)
-
-        result = key_id + msg_key + cipher_text
-        await self.connection.send(result)
-=======
-        with self._send_lock:
-            self.connection.send(utils.pack_message(self.session, message))
->>>>>>> 6261affa
+        await self.connection.send(utils.pack_message(self.session, message))
 
     def _decode_msg(self, body):
         """
@@ -344,7 +317,7 @@
         if requests:
             await self.send(*requests)
 
-    def _handle_pong(self, msg_id, sequence, pong):
+    async def _handle_pong(self, msg_id, sequence, pong):
         """
         Handles a Pong response.
 
