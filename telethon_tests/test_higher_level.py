--- conflicted
+++ resolved
@@ -34,11 +34,7 @@
                 progress_callback=lambda c, t:
                     print('test_cdn_download:uploading {:.2%}...'.format(c/t))
             )
-<<<<<<< HEAD
-            msg = (await client.get_message_history(me))[1][0]
-=======
-            msg = client.get_messages(me)[1][0]
->>>>>>> d6935355
+            msg = (await client.get_messages(me))[0]
 
             out = BytesIO()
             await client.download_media(msg, out)
